/*
 * NotificationProxy.c
 * Notification Proxy implementation.
 *
 * Copyright (c) 2009 Nikias Bassen, All Rights Reserved.
 *
 * This library is free software; you can redistribute it and/or
 * modify it under the terms of the GNU Lesser General Public
 * License as published by the Free Software Foundation; either
 * version 2.1 of the License, or (at your option) any later version.
 * 
 * This library is distributed in the hope that it will be useful,
 * but WITHOUT ANY WARRANTY; without even the implied warranty of
 * MERCHANTABILITY or FITNESS FOR A PARTICULAR PURPOSE.  See the GNU
 * Lesser General Public License for more details.
 * 
 * You should have received a copy of the GNU Lesser General Public
 * License along with this library; if not, write to the Free Software
 * Foundation, Inc., 51 Franklin Street, Fifth Floor, Boston, MA  02110-1301  USA 
 */

#include <stdio.h>
#include <plist/plist.h>
#include "NotificationProxy.h"
#include "utils.h"

/** Locks an NP client, done for thread safety stuff.
 *
 * @param client The NP
 */
static void np_lock(iphone_np_client_t client)
{
	log_debug_msg("NP: Locked\n");
	g_mutex_lock(client->mutex);
}

/** Unlocks an NP client, done for thread safety stuff.
 * 
 * @param client The NP
 */
static void np_unlock(iphone_np_client_t client)
{
	log_debug_msg("NP: Unlocked\n");
	g_mutex_unlock(client->mutex);
}

/** Makes a connection to the NP service on the phone. 
 * 
 * @param phone The iPhone to connect on.
 * @param s_port The source port. 
 * @param d_port The destination port. 
 * 
 * @return A handle to the newly-connected client or NULL upon error.
 */
iphone_error_t iphone_np_new_client(iphone_device_t device, int src_port, int dst_port, iphone_np_client_t * client)
{
	int ret = IPHONE_E_SUCCESS;

	//makes sure thread environment is available
	if (!g_thread_supported())
		g_thread_init(NULL);
	iphone_np_client_t client_loc = (iphone_np_client_t) malloc(sizeof(struct iphone_np_client_int));

	if (!device)
		return IPHONE_E_INVALID_ARG;

	// Attempt connection
	client_loc->connection = NULL;
	ret = iphone_mux_new_client(device, src_port, dst_port, &client_loc->connection);
	if (IPHONE_E_SUCCESS != ret || !client_loc->connection) {
		free(client_loc);
		return ret;
	}

	client_loc->mutex = g_mutex_new();

	*client = client_loc;
	return IPHONE_E_SUCCESS;
}

/** Disconnects an NP client from the phone.
 * 
 * @param client The client to disconnect.
 */
iphone_error_t iphone_np_free_client(iphone_np_client_t client)
{
	if (!client || !client->connection)
		return IPHONE_E_INVALID_ARG;

	iphone_mux_free_client(client->connection);
	free(client);
	return IPHONE_E_SUCCESS;
}

/** Sends a notification to the NP client.
 *
 * notification messages seen so far:
 *   com.apple.itunes-mobdev.syncWillStart
 *   com.apple.itunes-mobdev.syncDidStart
 *
 * @param client The client to send to
 * @param notification The notification Message
 */
iphone_error_t iphone_np_post_notification(iphone_np_client_t client, const char *notification)
{
<<<<<<< HEAD
	char *XML_content = NULL;
	uint32_t length = 0;
	int bytes = 0;
=======
	xmlDocPtr plist;
	xmlNode *dict, *key;
	char *XML_content;
	uint32_t length;
	int bytes;
>>>>>>> 0114d8da
	iphone_error_t ret;
	unsigned char sndbuf[4096];
	int sndlen = 0;
	int nlen = 0;
	plist_t dict = NULL;

	if (!client || !notification) {
		return IPHONE_E_INVALID_ARG;
	}
	np_lock(client);

	dict = plist_new_dict();
	plist_add_sub_key_el(dict, "Command");
	plist_add_sub_string_el(dict, "PostNotification");
	plist_add_sub_key_el(dict, "Name");
	plist_add_sub_string_el(dict, notification);
	plist_to_xml(dict, &XML_content, &length);

	nlen = htonl(length);

	memcpy(sndbuf + sndlen, &nlen, 4);
	sndlen += 4;
	memcpy(sndbuf + sndlen, XML_content, length);
	sndlen += length;
<<<<<<< HEAD
=======

	xmlFree(XML_content);
	xmlFreeDoc(plist);
>>>>>>> 0114d8da

	plist_free(dict);
	dict = NULL;
	free(XML_content);
	XML_content = NULL;

	dict = plist_new_dict();
	plist_add_sub_key_el(dict, "Command");
	plist_add_sub_string_el(dict, "Shutdown");
	plist_to_xml(dict, &XML_content, &length);

	nlen = htonl(length);

	memcpy(sndbuf + sndlen, &nlen, 4);
	sndlen += 4;

	memcpy(sndbuf + sndlen, XML_content, length);
	sndlen += length;

	plist_free(dict);
	dict = NULL;
	free(XML_content);
	XML_content = NULL;

	log_debug_buffer(sndbuf, sndlen);

	iphone_mux_send(client->connection, sndbuf, sndlen, &bytes);
	if (bytes <= 0) {
		np_unlock(client);
		return bytes;
	}

	np_unlock(client);
	return bytes;
}

/** Notifies the iphone to send a notification on certain events.
 *
 * observation messages seen so far:
 *   com.apple.itunes-client.syncCancelRequest
 *   com.apple.itunes-client.syncSuspendRequest
 *   com.apple.itunes-client.syncResumeRequest
 *   com.apple.mobile.lockdown.phone_number_changed
 *   com.apple.mobile.lockdown.device_name_changed
 *   com.apple.springboard.attemptactivation
 *   com.apple.mobile.data_sync.domain_changed
 *   com.apple.mobile.application_installed
 *   com.apple.mobile.application_uninstalled
 *
 * @param client The client to send to
 */
iphone_error_t iphone_np_observe_notification(iphone_np_client_t client)
{
<<<<<<< HEAD
	plist_t dict = NULL;
	char *XML_content = NULL;
	uint32_t length = 0;
	int bytes = 0;
	iphone_error_t ret;
	unsigned char sndbuf[4096];
	int sndlen = 0;
	int nlen = 0;
	int i=0;
	const char *notifications[10] = {
	    "com.apple.itunes-client.syncCancelRequest",
	    "com.apple.itunes-client.syncSuspendRequest",
	    "com.apple.itunes-client.syncResumeRequest",
	    "com.apple.mobile.lockdown.phone_number_changed",
	    "com.apple.mobile.lockdown.device_name_changed",
	    "com.apple.springboard.attemptactivation",
	    "com.apple.mobile.data_sync.domain_changed",
	    "com.apple.mobile.application_installed",
	    "com.apple.mobile.application_uninstalled",
	    NULL};
=======
	xmlDocPtr plist;
	xmlNode *dict, *key;
	char *XML_content;
	uint32_t length;
	int bytes;
	iphone_error_t ret;
	unsigned char sndbuf[4096];
	int sndlen = 0;
	int nlen;
	int i = 0;
	char *notifications[10] = {
		"com.apple.itunes-client.syncCancelRequest",
		"com.apple.itunes-client.syncSuspendRequest",
		"com.apple.itunes-client.syncResumeRequest",
		"com.apple.mobile.lockdown.phone_number_changed",
		"com.apple.mobile.lockdown.device_name_changed",
		"com.apple.springboard.attemptactivation",
		"com.apple.mobile.data_sync.domain_changed",
		"com.apple.mobile.application_installed",
		"com.apple.mobile.application_uninstalled",
		NULL
	};
>>>>>>> 0114d8da

	sndlen = 0;

	if (!client) {
		return IPHONE_E_INVALID_ARG;
	}
	np_lock(client);

	while (notifications[i]) {

		dict = plist_new_dict();
		plist_add_sub_key_el(dict, "Command");
		plist_add_sub_string_el(dict, "ObserveNotification");
		plist_add_sub_key_el(dict, "Name");
		plist_add_sub_string_el(dict, notifications[i++]);
		plist_to_xml(dict, &XML_content, &length);

		nlen = htonl(length);
		memcpy(sndbuf + sndlen, &nlen, 4);
		sndlen += 4;
		memcpy(sndbuf + sndlen, XML_content, length);
		sndlen += length;
<<<<<<< HEAD
 
		plist_free(dict);
		dict = NULL;
		free(XML_content);
		XML_content = NULL;
=======

		xmlFree(XML_content);
		xmlFreeDoc(plist);
>>>>>>> 0114d8da
	}

	dict = plist_new_dict();
	plist_add_sub_key_el(dict, "Command");
	plist_add_sub_string_el(dict, "Shutdown");
	plist_to_xml(dict, &XML_content, &length);

	nlen = htonl(length);

	memcpy(sndbuf + sndlen, &nlen, 4);
	sndlen += 4;

	memcpy(sndbuf + sndlen, XML_content, length);
	sndlen += length;

	plist_free(dict);
	dict = NULL;
	free(XML_content);
	XML_content = NULL;

	log_debug_buffer(sndbuf, sndlen);

	iphone_mux_send(client->connection, sndbuf, sndlen, &bytes);
	if (bytes <= 0) {
		np_unlock(client);
		return bytes;
	}

	np_unlock(client);
	return bytes;
}<|MERGE_RESOLUTION|>--- conflicted
+++ resolved
@@ -103,17 +103,9 @@
  */
 iphone_error_t iphone_np_post_notification(iphone_np_client_t client, const char *notification)
 {
-<<<<<<< HEAD
 	char *XML_content = NULL;
 	uint32_t length = 0;
 	int bytes = 0;
-=======
-	xmlDocPtr plist;
-	xmlNode *dict, *key;
-	char *XML_content;
-	uint32_t length;
-	int bytes;
->>>>>>> 0114d8da
 	iphone_error_t ret;
 	unsigned char sndbuf[4096];
 	int sndlen = 0;
@@ -138,12 +130,6 @@
 	sndlen += 4;
 	memcpy(sndbuf + sndlen, XML_content, length);
 	sndlen += length;
-<<<<<<< HEAD
-=======
-
-	xmlFree(XML_content);
-	xmlFreeDoc(plist);
->>>>>>> 0114d8da
 
 	plist_free(dict);
 	dict = NULL;
@@ -197,7 +183,6 @@
  */
 iphone_error_t iphone_np_observe_notification(iphone_np_client_t client)
 {
-<<<<<<< HEAD
 	plist_t dict = NULL;
 	char *XML_content = NULL;
 	uint32_t length = 0;
@@ -206,30 +191,8 @@
 	unsigned char sndbuf[4096];
 	int sndlen = 0;
 	int nlen = 0;
-	int i=0;
+	int i = 0;
 	const char *notifications[10] = {
-	    "com.apple.itunes-client.syncCancelRequest",
-	    "com.apple.itunes-client.syncSuspendRequest",
-	    "com.apple.itunes-client.syncResumeRequest",
-	    "com.apple.mobile.lockdown.phone_number_changed",
-	    "com.apple.mobile.lockdown.device_name_changed",
-	    "com.apple.springboard.attemptactivation",
-	    "com.apple.mobile.data_sync.domain_changed",
-	    "com.apple.mobile.application_installed",
-	    "com.apple.mobile.application_uninstalled",
-	    NULL};
-=======
-	xmlDocPtr plist;
-	xmlNode *dict, *key;
-	char *XML_content;
-	uint32_t length;
-	int bytes;
-	iphone_error_t ret;
-	unsigned char sndbuf[4096];
-	int sndlen = 0;
-	int nlen;
-	int i = 0;
-	char *notifications[10] = {
 		"com.apple.itunes-client.syncCancelRequest",
 		"com.apple.itunes-client.syncSuspendRequest",
 		"com.apple.itunes-client.syncResumeRequest",
@@ -241,7 +204,6 @@
 		"com.apple.mobile.application_uninstalled",
 		NULL
 	};
->>>>>>> 0114d8da
 
 	sndlen = 0;
 
@@ -264,17 +226,11 @@
 		sndlen += 4;
 		memcpy(sndbuf + sndlen, XML_content, length);
 		sndlen += length;
-<<<<<<< HEAD
- 
+
 		plist_free(dict);
 		dict = NULL;
 		free(XML_content);
 		XML_content = NULL;
-=======
-
-		xmlFree(XML_content);
-		xmlFreeDoc(plist);
->>>>>>> 0114d8da
 	}
 
 	dict = plist_new_dict();
